<?php

/*
 * This file is part of Psy Shell.
 *
 * (c) 2012-2019 Justin Hileman
 *
 * For the full copyright and license information, please view the LICENSE
 * file that was distributed with this source code.
 */

namespace Psy;

use Psy\CodeCleaner\NoReturnValue;
use Psy\Exception\BreakException;
use Psy\Exception\ErrorException;
use Psy\Exception\Exception as PsyException;
use Psy\Exception\ThrowUpException;
use Psy\Exception\TypeErrorException;
use Psy\ExecutionLoop\ProcessForker;
use Psy\ExecutionLoop\RunkitReloader;
use Psy\Input\ShellInput;
use Psy\Input\SilentInput;
use Psy\TabCompletion\Matcher;
use Psy\VarDumper\PresenterAware;
use Symfony\Component\Console\Application;
use Symfony\Component\Console\Command\Command as BaseCommand;
use Symfony\Component\Console\Formatter\OutputFormatter;
use Symfony\Component\Console\Input\ArgvInput;
use Symfony\Component\Console\Input\InputArgument;
use Symfony\Component\Console\Input\InputDefinition;
use Symfony\Component\Console\Input\InputInterface;
use Symfony\Component\Console\Input\InputOption;
use Symfony\Component\Console\Input\StringInput;
use Symfony\Component\Console\Output\OutputInterface;

/**
 * The Psy Shell application.
 *
 * Usage:
 *
 *     $shell = new Shell;
 *     $shell->run();
 *
 * @author Justin Hileman <justin@justinhileman.info>
 */
class Shell extends Application
{
    const VERSION = 'v0.9.12';

    const PROMPT      = '>>> ';
    const BUFF_PROMPT = '... ';
    const REPLAY      = '--> ';
    const RETVAL      = '=> ';

    private $config;
    private $cleaner;
    private $output;
    private $originalVerbosity;
    private $readline;
    private $inputBuffer;
    private $code;
    private $codeBuffer;
    private $codeBufferOpen;
    private $codeStack;
    private $stdoutBuffer;
    private $context;
    private $includes;
    private $outputWantsNewline = false;
    private $prompt;
    private $loopListeners;
    private $autoCompleter;
    private $matchers = [];
    private $commandsMatcher;
    private $lastExecSuccess = true;

    /**
     * Create a new Psy Shell.
     *
     * @param Configuration $config (default: null)
     */
    public function __construct(Configuration $config = null)
    {
        $this->config        = $config ?: new Configuration();
        $this->cleaner       = $this->config->getCodeCleaner();
        $this->context       = new Context();
        $this->includes      = [];
        $this->readline      = $this->config->getReadline();
        $this->inputBuffer   = [];
        $this->codeStack     = [];
        $this->stdoutBuffer  = '';
        $this->loopListeners = $this->getDefaultLoopListeners();

        parent::__construct('Psy Shell', self::VERSION);

        $this->config->setShell($this);

        // Register the current shell session's config with \Psy\info
        \Psy\info($this->config);
    }

    /**
     * Check whether the first thing in a backtrace is an include call.
     *
     * This is used by the psysh bin to decide whether to start a shell on boot,
     * or to simply autoload the library.
     */
    public static function isIncluded(array $trace)
    {
        return isset($trace[0]['function']) &&
          \in_array($trace[0]['function'], ['require', 'include', 'require_once', 'include_once']);
    }

    /**
     * Invoke a Psy Shell from the current context.
     *
     * @see Psy\debug
     * @deprecated will be removed in 1.0. Use \Psy\debug instead
     *
     * @param array         $vars   Scope variables from the calling context (default: [])
     * @param object|string $bindTo Bound object ($this) or class (self) value for the shell
     *
     * @return array Scope variables from the debugger session
     */
    public static function debug(array $vars = [], $bindTo = null)
    {
        return \Psy\debug($vars, $bindTo);
    }

    /**
     * Adds a command object.
     *
     * {@inheritdoc}
     *
     * @param BaseCommand $command A Symfony Console Command object
     *
     * @return BaseCommand The registered command
     */
    public function add(BaseCommand $command)
    {
        if ($ret = parent::add($command)) {
            if ($ret instanceof ContextAware) {
                $ret->setContext($this->context);
            }

            if ($ret instanceof PresenterAware) {
                $ret->setPresenter($this->config->getPresenter());
            }

            if (isset($this->commandsMatcher)) {
                $this->commandsMatcher->setCommands($this->all());
            }
        }

        return $ret;
    }

    /**
     * Gets the default input definition.
     *
     * @return InputDefinition An InputDefinition instance
     */
    protected function getDefaultInputDefinition()
    {
        return new InputDefinition([
            new InputArgument('command', InputArgument::REQUIRED, 'The command to execute'),
            new InputOption('--help', '-h', InputOption::VALUE_NONE, 'Display this help message.'),
        ]);
    }

    /**
     * Gets the default commands that should always be available.
     *
     * @return array An array of default Command instances
     */
    protected function getDefaultCommands()
    {
        $sudo = new Command\SudoCommand();
        $sudo->setReadline($this->readline);

        $hist = new Command\HistoryCommand();
        $hist->setReadline($this->readline);

        return [
            new Command\HelpCommand(),
            new Command\ListCommand(),
            new Command\DumpCommand(),
            new Command\DocCommand(),
            new Command\ShowCommand($this->config->colorMode()),
            new Command\WtfCommand($this->config->colorMode()),
            new Command\WhereamiCommand($this->config->colorMode()),
            new Command\ThrowUpCommand(),
            new Command\TimeitCommand(),
            new Command\TraceCommand(),
            new Command\BufferCommand(),
            new Command\ClearCommand(),
            new Command\EditCommand($this->config->getRuntimeDir()),
            // new Command\PsyVersionCommand(),
            $sudo,
            $hist,
            new Command\ExitCommand(),
        ];
    }

    /**
     * @return array
     */
    protected function getDefaultMatchers()
    {
        // Store the Commands Matcher for later. If more commands are added,
        // we'll update the Commands Matcher too.
        $this->commandsMatcher = new Matcher\CommandsMatcher($this->all());

        return [
            $this->commandsMatcher,
            new Matcher\KeywordsMatcher(),
            new Matcher\VariablesMatcher(),
            new Matcher\ConstantsMatcher(),
            new Matcher\FunctionsMatcher(),
            new Matcher\ClassNamesMatcher(),
            new Matcher\ClassMethodsMatcher(),
            new Matcher\ClassAttributesMatcher(),
            new Matcher\ObjectMethodsMatcher(),
            new Matcher\ObjectAttributesMatcher(),
            new Matcher\ClassMethodDefaultParametersMatcher(),
            new Matcher\ObjectMethodDefaultParametersMatcher(),
            new Matcher\FunctionDefaultParametersMatcher(),
        ];
    }

    /**
     * @deprecated Nothing should use this anymore
     */
    protected function getTabCompletionMatchers()
    {
        @\trigger_error('getTabCompletionMatchers is no longer used', E_USER_DEPRECATED);
    }

    /**
     * Gets the default command loop listeners.
     *
     * @return array An array of Execution Loop Listener instances
     */
    protected function getDefaultLoopListeners()
    {
        $listeners = [];

        if (ProcessForker::isSupported() && $this->config->usePcntl()) {
            $listeners[] = new ProcessForker();
        }

        if (RunkitReloader::isSupported()) {
            $listeners[] = new RunkitReloader();
        }

        return $listeners;
    }

    /**
     * Add tab completion matchers.
     *
     * @param array $matchers
     */
    public function addMatchers(array $matchers)
    {
        $this->matchers = \array_merge($this->matchers, $matchers);

        if (isset($this->autoCompleter)) {
            $this->addMatchersToAutoCompleter($matchers);
        }
    }

    /**
     * @deprecated Call `addMatchers` instead
     *
     * @param array $matchers
     */
    public function addTabCompletionMatchers(array $matchers)
    {
        $this->addMatchers($matchers);
    }

    /**
     * Set the Shell output.
     *
     * @param OutputInterface $output
     */
    public function setOutput(OutputInterface $output)
    {
        $this->output = $output;
        $this->originalVerbosity = $output->getVerbosity();
    }

    /**
     * Runs PsySH.
     *
     * @param InputInterface  $input  An Input instance
     * @param OutputInterface $output An Output instance
     *
     * @return int 0 if everything went fine, or an error code
     */
    public function run(InputInterface $input = null, OutputInterface $output = null)
    {
        if ($input === null && !isset($_SERVER['argv'])) {
            $input = new ArgvInput([]);
        }

        if ($output === null) {
            $output = $this->config->getOutput();
        }

        try {
            return parent::run($input, $output);
        } catch (\Exception $e) {
            $this->writeException($e);
        }

        return 1;
    }

    /**
     * Runs PsySH.
     *
     * @throws Exception if thrown via the `throw-up` command
     *
     * @param InputInterface  $input  An Input instance
     * @param OutputInterface $output An Output instance
     *
     * @return int 0 if everything went fine, or an error code
     */
    public function doRun(InputInterface $input, OutputInterface $output)
    {
        $this->setOutput($output);

        $this->resetCodeBuffer();
        $this->setAutoExit(false);
        $this->setCatchExceptions(false);

        if ($input->isInteractive()) {
            return $this->doInteractiveRun($input);
        } else {
            return $this->doNonInteractiveRun($input, $this->config->rawOutput());
        }
    }

    /**
     * Run PsySH in interactive mode.
     *
     * Initializes tab completion and readline history, then spins up the
     * execution loop.
     *
     * @throws Exception if thrown via the `throw-up` command
     *
     * @param InputInterface $input An Input instance
     */
    private function doInteractiveRun(InputInterface $input)
    {
        $this->initializeTabCompletion();
        $this->readline->readHistory();

        $this->output->writeln($this->getHeader());
        $this->writeVersionInfo();
        $this->writeStartupMessage();

        try {
            $this->beforeRun();
            $this->loadIncludes();
            $loop = new ExecutionLoopClosure($this);
            $loop->execute();
            $this->afterRun();
        } catch (ThrowUpException $e) {
            throw $e->getPrevious();
        } catch (BreakException $e) {
            // The ProcessForker throws a BreakException to finish the main thread.
            return;
        }
    }

    /**
     * Run PsySH in non-interactive mode.
     *
     * Note that this isn't very useful unless you supply "include" arguments at
     * the command line, or code via stdin.
     *
     * @param InputInterface $input An Input instance
     */
    private function doNonInteractiveRun(InputInterface $input, $rawOutput)
    {
        // If raw output is enabled, we don't want startup messages.
        if (!$rawOutput) {
            $this->output->writeln($this->getHeader());
            $this->writeVersionInfo();
            $this->writeStartupMessage();
        }

        $this->beforeRun();
        $this->loadIncludes();
        $this->getInput(false);

        if ($this->hasCode()) {
            $ret = $this->execute($this->flushCode());
            $this->writeReturnValue($ret, $rawOutput);
        }

        $this->afterRun();
    }

    /**
     * Load user-defined includes.
     */
    private function loadIncludes()
    {
        // Load user-defined includes
        $load = function (self $__psysh__) {
            \set_error_handler([$__psysh__, 'handleError']);
            foreach ($__psysh__->getIncludes() as $__psysh_include__) {
                try {
                    include $__psysh_include__;
                } catch (\Error $_e) {
                    $__psysh__->writeException(ErrorException::fromError($_e));
                } catch (\Exception $_e) {
                    $__psysh__->writeException($_e);
                }
            }
            \restore_error_handler();
            unset($__psysh_include__);

            // Override any new local variables with pre-defined scope variables
            \extract($__psysh__->getScopeVariables(false));

            // ... then add the whole mess of variables back.
            $__psysh__->setScopeVariables(\get_defined_vars());
        };

        $load($this);
    }

    /**
     * Read user input.
     *
     * This will continue fetching user input until the code buffer contains
     * valid code.
     *
     * @throws BreakException if user hits Ctrl+D
     *
     * @param bool $interactive
     */
    public function getInput($interactive = true)
    {
        $this->codeBufferOpen = false;

        do {
            // reset output verbosity (in case it was altered by a subcommand)
<<<<<<< HEAD
            $this->output->setVerbosity($this->originalVerbosity);
=======
            $this->output->setVerbosity(OutputInterface::VERBOSITY_VERBOSE);
>>>>>>> 90da7f37

            $input = $this->readline();

            /*
             * Handle Ctrl+D. It behaves differently in different cases:
             *
             *   1) In an expression, like a function or "if" block, clear the input buffer
             *   2) At top-level session, behave like the exit command
             *   3) When non-interactive, return, because that's the end of stdin
             */
            if ($input === false) {
                if (!$interactive) {
                    return;
                }

                $this->output->writeln('');

                if ($this->hasCode()) {
                    $this->resetCodeBuffer();
                } else {
                    throw new BreakException('Ctrl+D');
                }
            }

            // handle empty input
            if (\trim($input) === '' && !$this->codeBufferOpen) {
                continue;
            }

            $input = $this->onInput($input);

            // If the input isn't in an open string or comment, check for commands to run.
            if ($this->hasCommand($input) && !$this->inputInOpenStringOrComment($input)) {
                $this->addHistory($input);
                $this->runCommand($input);

                continue;
            }

            $this->addCode($input);
        } while (!$interactive || !$this->hasValidCode());
    }

    /**
     * Check whether the code buffer (plus current input) is in an open string or comment.
     *
     * @param string $input current line of input
     *
     * @return bool true if the input is in an open string or comment
     */
    private function inputInOpenStringOrComment($input)
    {
        if (!$this->hasCode()) {
            return;
        }

        $code = $this->codeBuffer;
        \array_push($code, $input);
        $tokens = @\token_get_all('<?php ' . \implode("\n", $code));
        $last = \array_pop($tokens);

        return $last === '"' || $last === '`' ||
            (\is_array($last) && \in_array($last[0], [T_ENCAPSED_AND_WHITESPACE, T_START_HEREDOC, T_COMMENT]));
    }

    /**
     * Run execution loop listeners before the shell session.
     */
    protected function beforeRun()
    {
        foreach ($this->loopListeners as $listener) {
            $listener->beforeRun($this);
        }
    }

    /**
     * Run execution loop listeners at the start of each loop.
     */
    public function beforeLoop()
    {
        foreach ($this->loopListeners as $listener) {
            $listener->beforeLoop($this);
        }
    }

    /**
     * Run execution loop listeners on user input.
     *
     * @param string $input
     *
     * @return string
     */
    public function onInput($input)
    {
        foreach ($this->loopListeners as $listeners) {
            if (($return = $listeners->onInput($this, $input)) !== null) {
                $input = $return;
            }
        }

        return $input;
    }

    /**
     * Run execution loop listeners on code to be executed.
     *
     * @param string $code
     *
     * @return string
     */
    public function onExecute($code)
    {
        foreach ($this->loopListeners as $listener) {
            if (($return = $listener->onExecute($this, $code)) !== null) {
                $code = $return;
            }
        }

        return $code;
    }

    /**
     * Run execution loop listeners after each loop.
     */
    public function afterLoop()
    {
        foreach ($this->loopListeners as $listener) {
            $listener->afterLoop($this);
        }
    }

    /**
     * Run execution loop listers after the shell session.
     */
    protected function afterRun()
    {
        foreach ($this->loopListeners as $listener) {
            $listener->afterRun($this);
        }
    }

    /**
     * Set the variables currently in scope.
     *
     * @param array $vars
     */
    public function setScopeVariables(array $vars)
    {
        $this->context->setAll($vars);
    }

    /**
     * Return the set of variables currently in scope.
     *
     * @param bool $includeBoundObject Pass false to exclude 'this'. If you're
     *                                 passing the scope variables to `extract`
     *                                 in PHP 7.1+, you _must_ exclude 'this'
     *
     * @return array Associative array of scope variables
     */
    public function getScopeVariables($includeBoundObject = true)
    {
        $vars = $this->context->getAll();

        if (!$includeBoundObject) {
            unset($vars['this']);
        }

        return $vars;
    }

    /**
     * Return the set of magic variables currently in scope.
     *
     * @param bool $includeBoundObject Pass false to exclude 'this'. If you're
     *                                 passing the scope variables to `extract`
     *                                 in PHP 7.1+, you _must_ exclude 'this'
     *
     * @return array Associative array of magic scope variables
     */
    public function getSpecialScopeVariables($includeBoundObject = true)
    {
        $vars = $this->context->getSpecialVariables();

        if (!$includeBoundObject) {
            unset($vars['this']);
        }

        return $vars;
    }

    /**
     * Return the set of variables currently in scope which differ from the
     * values passed as $currentVars.
     *
     * This is used inside the Execution Loop Closure to pick up scope variable
     * changes made by commands while the loop is running.
     *
     * @param array $currentVars
     *
     * @return array Associative array of scope variables which differ from $currentVars
     */
    public function getScopeVariablesDiff(array $currentVars)
    {
        $newVars = [];

        foreach ($this->getScopeVariables(false) as $key => $value) {
            if (!array_key_exists($key, $currentVars) || $currentVars[$key] !== $value) {
                $newVars[$key] = $value;
            }
        }

        return $newVars;
    }

    /**
     * Get the set of unused command-scope variable names.
     *
     * @return array Array of unused variable names
     */
    public function getUnusedCommandScopeVariableNames()
    {
        return $this->context->getUnusedCommandScopeVariableNames();
    }

    /**
     * Get the set of variable names currently in scope.
     *
     * @return array Array of variable names
     */
    public function getScopeVariableNames()
    {
        return \array_keys($this->context->getAll());
    }

    /**
     * Get a scope variable value by name.
     *
     * @param string $name
     *
     * @return mixed
     */
    public function getScopeVariable($name)
    {
        return $this->context->get($name);
    }

    /**
     * Set the bound object ($this variable) for the interactive shell.
     *
     * @param object|null $boundObject
     */
    public function setBoundObject($boundObject)
    {
        $this->context->setBoundObject($boundObject);
    }

    /**
     * Get the bound object ($this variable) for the interactive shell.
     *
     * @return object|null
     */
    public function getBoundObject()
    {
        return $this->context->getBoundObject();
    }

    /**
     * Set the bound class (self) for the interactive shell.
     *
     * @param string|null $boundClass
     */
    public function setBoundClass($boundClass)
    {
        $this->context->setBoundClass($boundClass);
    }

    /**
     * Get the bound class (self) for the interactive shell.
     *
     * @return string|null
     */
    public function getBoundClass()
    {
        return $this->context->getBoundClass();
    }

    /**
     * Add includes, to be parsed and executed before running the interactive shell.
     *
     * @param array $includes
     */
    public function setIncludes(array $includes = [])
    {
        $this->includes = $includes;
    }

    /**
     * Get PHP files to be parsed and executed before running the interactive shell.
     *
     * @return array
     */
    public function getIncludes()
    {
        return \array_merge($this->config->getDefaultIncludes(), $this->includes);
    }

    /**
     * Check whether this shell's code buffer contains code.
     *
     * @return bool True if the code buffer contains code
     */
    public function hasCode()
    {
        return !empty($this->codeBuffer);
    }

    /**
     * Check whether the code in this shell's code buffer is valid.
     *
     * If the code is valid, the code buffer should be flushed and evaluated.
     *
     * @return bool True if the code buffer content is valid
     */
    protected function hasValidCode()
    {
        return !$this->codeBufferOpen && $this->code !== false;
    }

    /**
     * Add code to the code buffer.
     *
     * @param string $code
     * @param bool   $silent
     */
    public function addCode($code, $silent = false)
    {
        try {
            // Code lines ending in \ keep the buffer open
            if (\substr(\rtrim($code), -1) === '\\') {
                $this->codeBufferOpen = true;
                $code = \substr(\rtrim($code), 0, -1);
            } else {
                $this->codeBufferOpen = false;
            }

            $this->codeBuffer[] = $silent ? new SilentInput($code) : $code;
            $this->code         = $this->cleaner->clean($this->codeBuffer, $this->config->requireSemicolons());
        } catch (\Exception $e) {
            // Add failed code blocks to the readline history.
            $this->addCodeBufferToHistory();

            throw $e;
        }
    }

    /**
     * Set the code buffer.
     *
     * This is mostly used by `Shell::execute`. Any existing code in the input
     * buffer is pushed onto a stack and will come back after this new code is
     * executed.
     *
     * @throws \InvalidArgumentException if $code isn't a complete statement
     *
     * @param string $code
     * @param bool   $silent
     */
    private function setCode($code, $silent = false)
    {
        if ($this->hasCode()) {
            $this->codeStack[] = [$this->codeBuffer, $this->codeBufferOpen, $this->code];
        }

        $this->resetCodeBuffer();
        try {
            $this->addCode($code, $silent);
        } catch (\Throwable $e) {
            $this->popCodeStack();

            throw $e;
        } catch (\Exception $e) {
            $this->popCodeStack();

            throw $e;
        }

        if (!$this->hasValidCode()) {
            $this->popCodeStack();

            throw new \InvalidArgumentException('Unexpected end of input');
        }
    }

    /**
     * Get the current code buffer.
     *
     * This is useful for commands which manipulate the buffer.
     *
     * @return array
     */
    public function getCodeBuffer()
    {
        return $this->codeBuffer;
    }

    /**
     * Run a Psy Shell command given the user input.
     *
     * @throws InvalidArgumentException if the input is not a valid command
     *
     * @param string $input User input string
     *
     * @return mixed Who knows?
     */
    protected function runCommand($input)
    {
        $command = $this->getCommand($input);

        if (empty($command)) {
            throw new \InvalidArgumentException('Command not found: ' . $input);
        }

        $input = new ShellInput(\str_replace('\\', '\\\\', \rtrim($input, " \t\n\r\0\x0B;")));

        if ($input->hasParameterOption(['--help', '-h'])) {
            $helpCommand = $this->get('help');
            $helpCommand->setCommand($command);

            return $helpCommand->run(new StringInput(''), $this->output);
        }

        return $command->run($input, $this->output);
    }

    /**
     * Reset the current code buffer.
     *
     * This should be run after evaluating user input, catching exceptions, or
     * on demand by commands such as BufferCommand.
     */
    public function resetCodeBuffer()
    {
        $this->codeBuffer = [];
        $this->code       = false;
    }

    /**
     * Inject input into the input buffer.
     *
     * This is useful for commands which want to replay history.
     *
     * @param string|array $input
     * @param bool         $silent
     */
    public function addInput($input, $silent = false)
    {
        foreach ((array) $input as $line) {
            $this->inputBuffer[] = $silent ? new SilentInput($line) : $line;
        }
    }

    /**
     * Flush the current (valid) code buffer.
     *
     * If the code buffer is valid, resets the code buffer and returns the
     * current code.
     *
     * @return string PHP code buffer contents
     */
    public function flushCode()
    {
        if ($this->hasValidCode()) {
            $this->addCodeBufferToHistory();
            $code = $this->code;
            $this->popCodeStack();

            return $code;
        }
    }

    /**
     * Reset the code buffer and restore any code pushed during `execute` calls.
     */
    private function popCodeStack()
    {
        $this->resetCodeBuffer();

        if (empty($this->codeStack)) {
            return;
        }

        list($codeBuffer, $codeBufferOpen, $code) = \array_pop($this->codeStack);

        $this->codeBuffer     = $codeBuffer;
        $this->codeBufferOpen = $codeBufferOpen;
        $this->code           = $code;
    }

    /**
     * (Possibly) add a line to the readline history.
     *
     * Like Bash, if the line starts with a space character, it will be omitted
     * from history. Note that an entire block multi-line code input will be
     * omitted iff the first line begins with a space.
     *
     * Additionally, if a line is "silent", i.e. it was initially added with the
     * silent flag, it will also be omitted.
     *
     * @param string|SilentInput $line
     */
    private function addHistory($line)
    {
        if ($line instanceof SilentInput) {
            return;
        }

        // Skip empty lines and lines starting with a space
        if (\trim($line) !== '' && \substr($line, 0, 1) !== ' ') {
            $this->readline->addHistory($line);
        }
    }

    /**
     * Filter silent input from code buffer, write the rest to readline history.
     */
    private function addCodeBufferToHistory()
    {
        $codeBuffer = \array_filter($this->codeBuffer, function ($line) {
            return !$line instanceof SilentInput;
        });

        $this->addHistory(\implode("\n", $codeBuffer));
    }

    /**
     * Get the current evaluation scope namespace.
     *
     * @see CodeCleaner::getNamespace
     *
     * @return string Current code namespace
     */
    public function getNamespace()
    {
        if ($namespace = $this->cleaner->getNamespace()) {
            return \implode('\\', $namespace);
        }
    }

    /**
     * Write a string to stdout.
     *
     * This is used by the shell loop for rendering output from evaluated code.
     *
     * @param string $out
     * @param int    $phase Output buffering phase
     */
    public function writeStdout($out, $phase = PHP_OUTPUT_HANDLER_END)
    {
        $isCleaning = $phase & PHP_OUTPUT_HANDLER_CLEAN;

        // Incremental flush
        if ($out !== '' && !$isCleaning) {
            $this->output->write($out, false, OutputInterface::OUTPUT_RAW);
            $this->outputWantsNewline = (\substr($out, -1) !== "\n");
            $this->stdoutBuffer .= $out;
        }

        // Output buffering is done!
        if ($phase & PHP_OUTPUT_HANDLER_END) {
            // Write an extra newline if stdout didn't end with one
            if ($this->outputWantsNewline) {
                $this->output->writeln(\sprintf('<aside>%s</aside>', $this->config->useUnicode() ? '⏎' : '\\n'));
                $this->outputWantsNewline = false;
            }

            // Save the stdout buffer as $__out
            if ($this->stdoutBuffer !== '') {
                $this->context->setLastStdout($this->stdoutBuffer);
                $this->stdoutBuffer = '';
            }
        }
    }

    /**
     * Write a return value to stdout.
     *
     * The return value is formatted or pretty-printed, and rendered in a
     * visibly distinct manner (in this case, as cyan).
     *
     * @see self::presentValue
     *
     * @param mixed $ret
     * @param bool  $rawOutput Write raw var_export-style values
     */
    public function writeReturnValue($ret, $rawOutput = false)
    {
        $this->lastExecSuccess = true;

        if ($ret instanceof NoReturnValue) {
            return;
        }

        $this->context->setReturnValue($ret);

        if ($rawOutput) {
            $formatted = \var_export($ret, true);
        } else {
            $indent = \str_repeat(' ', \strlen(static::RETVAL));
            $formatted = $this->presentValue($ret);
            $formatted = static::RETVAL . \str_replace(PHP_EOL, PHP_EOL . $indent, $formatted);
        }

        $this->output->writeln($formatted);
    }

    /**
     * Renders a caught Exception.
     *
     * Exceptions are formatted according to severity. ErrorExceptions which were
     * warnings or Strict errors aren't rendered as harshly as real errors.
     *
     * Stores $e as the last Exception in the Shell Context.
     *
     * @param \Exception $e An exception instance
     */
    public function writeException(\Exception $e)
    {
        $this->lastExecSuccess = false;
        $this->context->setLastException($e);
        $this->output->writeln($this->formatException($e));
        $this->resetCodeBuffer();
    }

    /**
     * Check whether the last exec was successful.
     *
     * Returns true if a return value was logged rather than an exception.
     *
     * @return bool
     */
    public function getLastExecSuccess()
    {
        return $this->lastExecSuccess;
    }

    /**
     * Helper for formatting an exception for writeException().
     *
     * @todo extract this to somewhere it makes more sense
     *
     * @param \Exception $e
     *
     * @return string
     */
    public function formatException(\Exception $e)
    {
        $message = $e->getMessage();
        if (!$e instanceof PsyException) {
            if ($message === '') {
                $message = \get_class($e);
            } else {
                $message = \sprintf('%s with message \'%s\'', \get_class($e), $message);
            }
        }

        $message = \preg_replace(
            "#(\\w:)?(/\\w+)*/src/Execution(?:Loop)?Closure.php\(\d+\) : eval\(\)'d code#",
            "eval()'d code",
            \str_replace('\\', '/', $message)
        );

        $message = \str_replace(" in eval()'d code", ' in Psy Shell code', $message);

        $severity = ($e instanceof \ErrorException) ? $this->getSeverity($e) : 'error';

        return \sprintf('<%s>%s</%s>', $severity, OutputFormatter::escape($message), $severity);
    }

    /**
     * Helper for getting an output style for the given ErrorException's level.
     *
     * @param \ErrorException $e
     *
     * @return string
     */
    protected function getSeverity(\ErrorException $e)
    {
        $severity = $e->getSeverity();
        if ($severity & \error_reporting()) {
            switch ($severity) {
                case E_WARNING:
                case E_NOTICE:
                case E_CORE_WARNING:
                case E_COMPILE_WARNING:
                case E_USER_WARNING:
                case E_USER_NOTICE:
                case E_STRICT:
                    return 'warning';

                default:
                    return 'error';
            }
        } else {
            // Since this is below the user's reporting threshold, it's always going to be a warning.
            return 'warning';
        }
    }

    /**
     * Execute code in the shell execution context.
     *
     * @param string $code
     * @param bool   $throwExceptions
     *
     * @return mixed
     */
    public function execute($code, $throwExceptions = false)
    {
        $this->setCode($code, true);
        $closure = new ExecutionClosure($this);

        if ($throwExceptions) {
            return $closure->execute();
        }

        try {
            return $closure->execute();
        } catch (\TypeError $_e) {
            $this->writeException(TypeErrorException::fromTypeError($_e));
        } catch (\Error $_e) {
            $this->writeException(ErrorException::fromError($_e));
        } catch (\Exception $_e) {
            $this->writeException($_e);
        }
    }

    /**
     * Helper for throwing an ErrorException.
     *
     * This allows us to:
     *
     *     set_error_handler(array($psysh, 'handleError'));
     *
     * Unlike ErrorException::throwException, this error handler respects error
     * levels; i.e. it logs warnings and notices, but doesn't throw exceptions.
     * This should probably only be used in the inner execution loop of the
     * shell, as most of the time a thrown exception is much more useful.
     *
     * If the error type matches the `errorLoggingLevel` config, it will be
     * logged as well, regardless of the `error_reporting` level.
     *
     * @see \Psy\Exception\ErrorException::throwException
     * @see \Psy\Shell::writeException
     *
     * @throws \Psy\Exception\ErrorException depending on the error level
     *
     * @param int    $errno   Error type
     * @param string $errstr  Message
     * @param string $errfile Filename
     * @param int    $errline Line number
     */
    public function handleError($errno, $errstr, $errfile, $errline)
    {
        // This is an error worth throwing.
        //
        // n.b. Technically we can't handle all of these in userland code, but
        // we'll list 'em all for good measure
        if ($errno & (E_ERROR | E_PARSE | E_CORE_ERROR | E_COMPILE_ERROR | E_USER_ERROR | E_RECOVERABLE_ERROR)) {
            ErrorException::throwException($errno, $errstr, $errfile, $errline);
        }

        // Otherwise log it and continue.
        if ($errno & \error_reporting() || $errno & $this->config->errorLoggingLevel()) {
            $this->writeException(new ErrorException($errstr, 0, $errno, $errfile, $errline));
        }
    }

    /**
     * Format a value for display.
     *
     * @see Presenter::present
     *
     * @param mixed $val
     *
     * @return string Formatted value
     */
    protected function presentValue($val)
    {
        return $this->config->getPresenter()->present($val);
    }

    /**
     * Get a command (if one exists) for the current input string.
     *
     * @param string $input
     *
     * @return BaseCommand|null
     */
    protected function getCommand($input)
    {
        $input = new StringInput($input);
        if ($name = $input->getFirstArgument()) {
            return $this->get($name);
        }
    }

    /**
     * Check whether a command is set for the current input string.
     *
     * @param string $input
     *
     * @return bool True if the shell has a command for the given input
     */
    protected function hasCommand($input)
    {
        if (\preg_match('/([^\s]+?)(?:\s|$)/A', \ltrim($input), $match)) {
            return $this->has($match[1]);
        }

        return false;
    }

    /**
     * Get the current input prompt.
     *
     * @return string | null
     */
    protected function getPrompt()
    {
        if ($this->output->isQuiet()) {
            return null;
        }

        if ($this->hasCode()) {
            return static::BUFF_PROMPT;
        }

        return $this->config->getPrompt() ?: static::PROMPT;
    }

    /**
     * Read a line of user input.
     *
     * This will return a line from the input buffer (if any exist). Otherwise,
     * it will ask the user for input.
     *
     * If readline is enabled, this delegates to readline. Otherwise, it's an
     * ugly `fgets` call.
     *
     * @param bool $interactive
     *
     * @return string One line of user input
     */
    protected function readline($interactive = true)
    {
        if (!empty($this->inputBuffer)) {
            $line = \array_shift($this->inputBuffer);
            if (!$line instanceof SilentInput) {
                $this->output->writeln(\sprintf('<aside>%s %s</aside>', static::REPLAY, OutputFormatter::escape($line)));
            }

            return $line;
        }

        $bracketedPaste = $interactive && $this->config->useBracketedPaste();

        if ($bracketedPaste) {
            \printf("\e[?2004h"); // Enable bracketed paste
        }

        $line = $this->readline->readline($this->getPrompt());

        if ($bracketedPaste) {
            \printf("\e[?2004l"); // ... and disable it again
        }

        return $line;
    }

    /**
     * Get the shell output header.
     *
     * @return string
     */
    protected function getHeader()
    {
        return \sprintf('<aside>%s by Justin Hileman</aside>', $this->getVersion());
    }

    /**
     * Get the current version of Psy Shell.
     *
     * @return string
     */
    public function getVersion()
    {
        $separator = $this->config->useUnicode() ? '—' : '-';

        return \sprintf('Psy Shell %s (PHP %s %s %s)', self::VERSION, PHP_VERSION, $separator, PHP_SAPI);
    }

    /**
     * Get a PHP manual database instance.
     *
     * @return \PDO|null
     */
    public function getManualDb()
    {
        return $this->config->getManualDb();
    }

    /**
     * @deprecated Tab completion is provided by the AutoCompleter service
     */
    protected function autocomplete($text)
    {
        @\trigger_error('Tab completion is provided by the AutoCompleter service', E_USER_DEPRECATED);
    }

    /**
     * Initialize tab completion matchers.
     *
     * If tab completion is enabled this adds tab completion matchers to the
     * auto completer and sets context if needed.
     */
    protected function initializeTabCompletion()
    {
        if (!$this->config->useTabCompletion()) {
            return;
        }

        $this->autoCompleter = $this->config->getAutoCompleter();

        // auto completer needs shell to be linked to configuration because of
        // the context aware matchers
        $this->addMatchersToAutoCompleter($this->getDefaultMatchers());
        $this->addMatchersToAutoCompleter($this->matchers);

        $this->autoCompleter->activate();
    }

    /**
     * Add matchers to the auto completer, setting context if needed.
     *
     * @param array $matchers
     */
    private function addMatchersToAutoCompleter(array $matchers)
    {
        foreach ($matchers as $matcher) {
            if ($matcher instanceof ContextAware) {
                $matcher->setContext($this->context);
            }
            $this->autoCompleter->addMatcher($matcher);
        }
    }

    /**
     * @todo Implement self-update
     * @todo Implement prompt to start update
     *
     * @return void|string
     */
    protected function writeVersionInfo()
    {
        if (PHP_SAPI !== 'cli') {
            return;
        }

        try {
            $client = $this->config->getChecker();
            if (!$client->isLatest()) {
                $this->output->writeln(\sprintf('New version is available (current: %s, latest: %s)', self::VERSION, $client->getLatest()));
            }
        } catch (\InvalidArgumentException $e) {
            $this->output->writeln($e->getMessage());
        }
    }

    /**
     * Write a startup message if set.
     */
    protected function writeStartupMessage()
    {
        $message = $this->config->getStartupMessage();
        if ($message !== null && $message !== '') {
            $this->output->writeln($message);
        }
    }
}<|MERGE_RESOLUTION|>--- conflicted
+++ resolved
@@ -451,11 +451,7 @@
 
         do {
             // reset output verbosity (in case it was altered by a subcommand)
-<<<<<<< HEAD
             $this->output->setVerbosity($this->originalVerbosity);
-=======
-            $this->output->setVerbosity(OutputInterface::VERBOSITY_VERBOSE);
->>>>>>> 90da7f37
 
             $input = $this->readline();
 
