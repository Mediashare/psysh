--- conflicted
+++ resolved
@@ -59,12 +59,9 @@
     private $context;
     private $includes;
     private $loop;
-<<<<<<< HEAD
     private $outputWantsNewline = false;
-=======
     private $completion;
     private $tabCompletionMatchers = array();
->>>>>>> 0547b19d
 
     /**
      * Create a new Psy Shell.
