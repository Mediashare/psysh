<?php

/*
 * This file is part of Psy Shell
 *
 * (c) 2013 Justin Hileman
 *
 * For the full copyright and license information, please view the LICENSE
 * file that was distributed with this source code.
 */

namespace Psy\Presenter;

use Psy\Presenter\RecursivePresenter;
use Symfony\Component\Console\Formatter\OutputFormatter;

/**
 * An object Presenter.
 */
class ObjectPresenter extends RecursivePresenter
{
    const FMT       = '%s%s #%s>';
    const COLOR_FMT = '<object>%s<class>%s</class> <strong>#%s</strong>></object>';

    /**
     * ObjectPresenter can present objects.
     *
     * @param mixed $value
     *
     * @return boolean
     */
    public function canPresent($value)
    {
        return is_object($value);
    }

    /**
     * Present a reference to the object.
     *
     * @param object $value
     *
     * @return string
     */
    public function presentRef($value, $color = false)
    {
        $format = $color ? self::COLOR_FMT : self::FMT;

        return sprintf($format, OutputFormatter::escape('<'), get_class($value), spl_object_hash($value));
    }

    /**
     * Present the object.
     *
     * @param object $value
     * @param int    $depth (default:null)
     *
     * @return string
     */
    protected function presentValue($value, $depth = null)
    {
        if ($depth === 0) {
            return $this->presentRef($value);
        }

        $class = new \ReflectionObject($value);
        $props = $this->getProperties($value, $class);

        return sprintf('%s %s', $this->presentRef($value), $this->formatProperties($props));
    }

    /**
     * Format object properties.
     *
     * @param array $props
     *
     * @return string
     */
    protected function formatProperties($props)
    {
        if (empty($props)) {
            return '{}';
        }

        $formatted = array();
        foreach ($props as $name => $value) {
            $formatted[] = sprintf('%s: %s', $name, $this->indentValue($this->presentSubValue($value)));
        }

        $template = sprintf('{%s%s%%s%s}', PHP_EOL, self::INDENT, PHP_EOL);
        $glue     = sprintf(',%s%s', PHP_EOL, self::INDENT);

        return sprintf($template, implode($glue, $formatted));
    }

    /**
     * Get an array of object properties.
     *
     * @param object           $value
     * @param \ReflectionClass $class
     *
     * @return array
     */
    protected function getProperties($value, \ReflectionClass $class)
    {
        $deprecated = false;
<<<<<<< HEAD
        set_error_handler(function($errno, $errstr) use (&$deprecated) {
=======
        $oldHandler = set_error_handler(function ($errno, $errstr) use (&$deprecated) {
>>>>>>> d533cffc
            if (in_array($errno, array(E_DEPRECATED, E_USER_DEPRECATED))) {
                $deprecated = true;
            } else {
                // not a deprecation error, let someone else handle this
                return false;
            }
        });

        $props = array();
        foreach ($class->getProperties(\ReflectionProperty::IS_PUBLIC) as $prop) {
            $deprecated = false;
            $val = $prop->getValue($value);

            if (!$deprecated) {
                $props[$prop->getName()] = $val;
            }
        }

        restore_error_handler();

        return $props;
    }
}<|MERGE_RESOLUTION|>--- conflicted
+++ resolved
@@ -103,11 +103,7 @@
     protected function getProperties($value, \ReflectionClass $class)
     {
         $deprecated = false;
-<<<<<<< HEAD
-        set_error_handler(function($errno, $errstr) use (&$deprecated) {
-=======
-        $oldHandler = set_error_handler(function ($errno, $errstr) use (&$deprecated) {
->>>>>>> d533cffc
+        set_error_handler(function ($errno, $errstr) use (&$deprecated) {
             if (in_array($errno, array(E_DEPRECATED, E_USER_DEPRECATED))) {
                 $deprecated = true;
             } else {
